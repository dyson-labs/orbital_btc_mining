--- conflicted
+++ resolved
@@ -46,17 +46,11 @@
 DEFAULT_EFFICIENCY_J_PER_TH = 19.0
 DEFAULT_POWER_PER_ASIC = DEFAULT_EFFICIENCY_J_PER_TH * DEFAULT_HASHRATE_PER_ASIC
 DEFAULT_SOLAR_POWER_W = 1000.0
-<<<<<<< HEAD
+
 # Default rideshare solar panel price per Watt ($/W). Range may vary widely,
 # but typical commercial rates are well below $100/W.
 DEFAULT_SOLAR_COST_PER_W = 10.0
-=======
-
-# Default rideshare solar panel price per Watt ($/W). Range may vary widely,
-# but typical commercial rates are well below $100/W.
-DEFAULT_SOLAR_COST_PER_W = 10.0
-
->>>>>>> a391009b
+
 
 ROOT = os.path.dirname(os.path.abspath(__file__))
 orbits_path = os.path.join(ROOT, "config", "orbits_to_test.json")
@@ -309,12 +303,9 @@
         if ded_power > 0 and sat_class in ("cubesat", "espa"):
             asic_override = int(ded_power / power_per_asic) if power_per_asic else 0
 
-<<<<<<< HEAD
         solar_cost = float(data.get("solar_cost", DEFAULT_SOLAR_COST_PER_W))
         solar_power = ded_power if ded_power > 0 else params["power_w"]
 
-=======
->>>>>>> a391009b
         capex = {
             **costs,
             "payload_cost": solar_power * solar_cost,
@@ -480,7 +471,6 @@
             if ded_power > 0 and sat_class in ("cubesat", "espa"):
                 asic_override = int(ded_power / power_per_asic) if power_per_asic else 0
 
-<<<<<<< HEAD
             solar_cost = float(data.get("solar_cost", DEFAULT_SOLAR_COST_PER_W))
             solar_power = ded_power if ded_power > 0 else params["power_w"]
 
@@ -489,13 +479,6 @@
                 "payload_cost": solar_power * solar_cost,
                 "launch_cost": launch_cost,
                 "asic_count": asic_override if asic_override is not None else params["asic_count"],
-=======
-            capex = {
-                **costs,
-                "launch_cost": launch_cost,
-                "asic_count": asic_override if asic_override is not None else params["asic_count"],
-
->>>>>>> a391009b
                 "hashrate_per_asic": DEFAULT_HASHRATE_PER_ASIC,
                 "power_per_asic": power_per_asic,
                 "btc_price_growth": btc_app,
@@ -522,10 +505,6 @@
                 env.sunlight_fraction,
                 mission_life,
                 (asic_override if asic_override is not None else params["asic_count"]),
-<<<<<<< HEAD
-=======
-
->>>>>>> a391009b
                 hashrate_per_asic=capex.get("hashrate_per_asic", DEFAULT_HASHRATE_PER_ASIC),
                 btc_price=capex.get("btc_price", 105000.0),
                 btc_price_growth=btc_app,
@@ -558,10 +537,6 @@
                     else 200
                 )
             )
-<<<<<<< HEAD
-=======
-
->>>>>>> a391009b
             available_power = ded_power if ded_power > 0 else params["power_w"]
 
             specs = {
@@ -571,10 +546,6 @@
                 "asic_efficiency_j_per_th": efficiency,
                 "solar_power_density_w_m2": (
                     available_power / params["solar_area_m2"]
-<<<<<<< HEAD
-=======
-
->>>>>>> a391009b
                     if params["solar_area_m2"]
                     else None
                 ),
