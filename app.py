--- conflicted
+++ resolved
@@ -46,13 +46,11 @@
 DEFAULT_EFFICIENCY_J_PER_TH = 19.0
 DEFAULT_POWER_PER_ASIC = DEFAULT_EFFICIENCY_J_PER_TH * DEFAULT_HASHRATE_PER_ASIC
 DEFAULT_SOLAR_POWER_W = 1000.0
-<<<<<<< HEAD
+
 # Default rideshare solar panel price per Watt ($/W). Range may vary widely,
 # but typical commercial rates are well below $100/W.
 DEFAULT_SOLAR_COST_PER_W = 10.0
-=======
-DEFAULT_SOLAR_COST_PER_W = 1000.0
->>>>>>> 67f22501
+
 
 ROOT = os.path.dirname(os.path.abspath(__file__))
 orbits_path = os.path.join(ROOT, "config", "orbits_to_test.json")
@@ -462,7 +460,6 @@
             cost_data = run_cost_model(effective_fraction, **capex)
             cost_data["launch_cost_per_kg"] = 0
         else:
-<<<<<<< HEAD
             ded_power = float(data.get("ded_power", 0))
             asic_override = None
             if ded_power > 0 and sat_class in ("cubesat", "espa"):
@@ -472,12 +469,7 @@
                 **costs,
                 "launch_cost": launch_cost,
                 "asic_count": asic_override if asic_override is not None else params["asic_count"],
-=======
-            capex = {
-                **costs,
-                "launch_cost": launch_cost,
-                "asic_count": params["asic_count"],
->>>>>>> 67f22501
+
                 "hashrate_per_asic": DEFAULT_HASHRATE_PER_ASIC,
                 "power_per_asic": power_per_asic,
                 "btc_price_growth": btc_app,
@@ -503,11 +495,8 @@
             revenue_curve = project_revenue_curve(
                 env.sunlight_fraction,
                 mission_life,
-<<<<<<< HEAD
                 (asic_override if asic_override is not None else params["asic_count"]),
-=======
-                params["asic_count"],
->>>>>>> 67f22501
+
                 hashrate_per_asic=capex.get("hashrate_per_asic", DEFAULT_HASHRATE_PER_ASIC),
                 btc_price=capex.get("btc_price", 105000.0),
                 btc_price_growth=btc_app,
@@ -540,7 +529,7 @@
                     else 200
                 )
             )
-<<<<<<< HEAD
+
             available_power = ded_power if ded_power > 0 else params["power_w"]
 
             specs = {
@@ -550,17 +539,7 @@
                 "asic_efficiency_j_per_th": efficiency,
                 "solar_power_density_w_m2": (
                     available_power / params["solar_area_m2"]
-=======
-            available_power = params["power_w"]
-
-            specs = {
-                "asic_count": params["asic_count"],
-                "solar_area_m2": params["solar_area_m2"],
-                "power_w": params["power_w"],
-                "asic_efficiency_j_per_th": efficiency,
-                "solar_power_density_w_m2": (
-                    params["power_w"] / params["solar_area_m2"]
->>>>>>> 67f22501
+
                     if params["solar_area_m2"]
                     else None
                 ),
